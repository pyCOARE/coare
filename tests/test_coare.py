"""
Tests for the COARE functions in pycoare.util and pycoare.coare
"""

import csv
import numpy as np
import os
from pycoare.util import rhcalc, psit_26, psiu_26, psiu_40, qsat, qsea, qair
from pycoare import coare_35
import pytest

# required or tests fail since numpy doesn't save enough precision
np.set_printoptions(precision=12)


@pytest.fixture
def load_input():
    path = os.path.join(
        os.path.dirname(__file__), 'data/c35_test_input.csv'
    )
    data = list(csv.reader(open(path)))
    input_data = {i[0]: np.array(i[1:], dtype=float) for i in zip(*data)}
    input_data.update({'jcool': 1, 'nits': 10})
    return input_data


@pytest.fixture
def load_expected():
    path = os.path.join(
        os.path.dirname(__file__), 'data/c35_test_expected.csv'
    )
    data = list(csv.reader(open(path)))
    expected = {i[0]: np.array(i[1:], dtype=float) for i in zip(*data)}
    return expected


class TestOutputC35:
    def test_tau(self, load_input, load_expected):
        expected = load_expected['tau']
        actual = coare_35.tau(**load_input)
        np.testing.assert_allclose(actual, expected, atol=1e-10, rtol=0)

    def test_ustar(self, load_input, load_expected):
        expected = load_expected['ustar']
        actual = coare_35.ustar(**load_input)
        np.testing.assert_allclose(actual, expected, atol=1e-10, rtol=0)

    def test_tstar(self, load_input, load_expected):
        expected = load_expected['tstar']
        actual = coare_35.tstar(**load_input)
        np.testing.assert_allclose(actual, expected, atol=1e-10, rtol=0)

    def test_qstar(self, load_input, load_expected):
        expected = load_expected['qstar']
        actual = coare_35.qstar(**load_input)
        np.testing.assert_allclose(actual, expected, atol=1e-10, rtol=0)

    def test_sensible(self, load_input, load_expected):
        expected = load_expected['sensible']
        actual = coare_35.sensible(**load_input)
        np.testing.assert_allclose(actual, expected, atol=1e-10, rtol=0)

    def test_latent(self, load_input, load_expected):
        expected = load_expected['latent']
        actual = coare_35.latent(**load_input)
        np.testing.assert_allclose(actual, expected, atol=1e-10, rtol=0)

    def test_buoyancy(self, load_input, load_expected):
        expected = load_expected['buoyancy']
        actual = coare_35.buoyancy(**load_input)
        np.testing.assert_allclose(actual, expected, atol=1e-10, rtol=0)

    def test_webb(self, load_input, load_expected):
        expected = load_expected['webb']
        actual = coare_35.webb(**load_input)
        np.testing.assert_allclose(actual, expected, atol=1e-10, rtol=0)

    def test_cd(self, load_input, load_expected):
        expected = load_expected['cd']
        actual = coare_35.cd(**load_input)
        np.testing.assert_allclose(actual, expected, atol=1e-10, rtol=0)


class TestC35Attributes:
    def test_fluxes(self, load_input):
        c35 = coare_35(**load_input)
        assert hasattr(c35, 'fluxes')

    def test_velocities(self, load_input):
        c35 = coare_35(**load_input)
        assert hasattr(c35, 'velocities')

    def test_temperatures(self, load_input):
        c35 = coare_35(**load_input)
        assert hasattr(c35, 'temperatures')

    def test_humidities(self, load_input):
        c35 = coare_35(**load_input)
        assert hasattr(c35, 'humidities')

    def test_stability_parameters(self, load_input):
        c35 = coare_35(**load_input)
        assert hasattr(c35, 'stability_parameters')

    def test_transfer_coefficients(self, load_input):
        c35 = coare_35(**load_input)
        assert hasattr(c35, 'transfer_coefficients')

    def test_stability_functions(self, load_input):
        c35 = coare_35(**load_input)
        assert hasattr(c35, 'stability_functions')


class TestSubclassAttributes:
    def test_fluxes(self, load_input):
        c35 = coare_35(**load_input)
        assert hasattr(c35.fluxes, 'rnl')
        assert hasattr(c35.fluxes, 'tau')
        assert hasattr(c35.fluxes, 'hsb')
        assert hasattr(c35.fluxes, 'hlb')
        assert hasattr(c35.fluxes, 'hbb')
        assert hasattr(c35.fluxes, 'hsbb')
        assert hasattr(c35.fluxes, 'hlwebb')
        assert hasattr(c35.fluxes, 'evap')
        assert hasattr(c35.fluxes, 'rf')

    def test_velocities(self, load_input):
        c35 = coare_35(**load_input)
        assert hasattr(c35.velocities, 'ut')
        assert hasattr(c35.velocities, 'usr')
        assert hasattr(c35.velocities, 'du')
        assert hasattr(c35.velocities, 'gf')
        assert hasattr(c35.velocities, 'u')
        assert hasattr(c35.velocities, 'u_rf')
        assert hasattr(c35.velocities, 'u_n')
        assert hasattr(c35.velocities, 'u_n_rf')

    def test_temperatures(self, load_input):
        c35 = coare_35(**load_input)
        assert hasattr(c35.temperatures, 'lapse')
        assert hasattr(c35.temperatures, 'dt')
        assert hasattr(c35.temperatures, 'dter')
        assert hasattr(c35.temperatures, 't_rf')
        assert hasattr(c35.temperatures, 't_n')
        assert hasattr(c35.temperatures, 't_n_rf')

    def test_humidities(self, load_input):
        c35 = coare_35(**load_input)
        assert hasattr(c35.humidities, 'dq')
        assert hasattr(c35.humidities, 'dqer')
        assert hasattr(c35.humidities, 'q_rf')
        assert hasattr(c35.humidities, 'q_n')
        assert hasattr(c35.humidities, 'q_n_rf')
        assert hasattr(c35.humidities, 'rh_rf')

    def test_stability_parameters(self, load_input):
        c35 = coare_35(**load_input)
        assert hasattr(c35.stability_parameters, 'tsr')
        assert hasattr(c35.stability_parameters, 'tvsr')
        assert hasattr(c35.stability_parameters, 'tssr')
        assert hasattr(c35.stability_parameters, 'qsr')
        assert hasattr(c35.stability_parameters, 'tkt')
        assert hasattr(c35.stability_parameters, 'obukL')
        assert hasattr(c35.stability_parameters, 'zet')
        assert hasattr(c35.stability_parameters, 'zo')
        assert hasattr(c35.stability_parameters, 'zot')
        assert hasattr(c35.stability_parameters, 'zoq')

    def test_transfer_coefficients(self, load_input):
        c35 = coare_35(**load_input)
        assert hasattr(c35.transfer_coefficients, 'cd')
        assert hasattr(c35.transfer_coefficients, 'ch')
        assert hasattr(c35.transfer_coefficients, 'ce')
        assert hasattr(c35.transfer_coefficients, 'cdn_rf')
        assert hasattr(c35.transfer_coefficients, 'chn_rf')
        assert hasattr(c35.transfer_coefficients, 'cen_rf')

    def test_stability_functions(self, load_input):
        c35 = coare_35(**load_input)
        assert hasattr(c35.stability_functions, 'psi_u')
        assert hasattr(c35.stability_functions, 'psi_u_rf')
        assert hasattr(c35.stability_functions, 'psi_t')
        assert hasattr(c35.stability_functions, 'psi_t_rf')
        assert hasattr(c35.stability_functions, 'psi_q')
        assert hasattr(c35.stability_functions, 'psi_q_rf')


class TestUtil:
    @pytest.fixture
    def input_zet(self):
        return dict(z_L=[-5, -4, -3, -2, -1, 0, 1, 2, 3, 4, 5])

    def test_psit_26(self, input_zet):
        expected = np.array(
<<<<<<< HEAD
            [
                3.12724961201,
                2.94563937069,
                2.7153981664,
                2.39730604321,
                1.86548667371,
                -0.0,
                -4.43410797233,
                -8.02103778406,
                -11.0874415242,
                -13.8543826804,
                -16.469041132,
            ]
=======
            [3.12724961201, 2.94563937069, 2.7153981664, 2.39730604321, 1.86548667371, -0.0,
             -4.43410797233, -8.02103778406, -11.0874415242, -13.8543826804, -16.469041132]
>>>>>>> b3058256
        )
        actual = psit_26(**input_zet)
        np.testing.assert_allclose(actual, expected, atol=1e-10, rtol=0)

    def test_psiu_26(self, input_zet):
        expected = np.array(
<<<<<<< HEAD
            [
                2.17508663882,
                2.0118078783,
                1.80735371734,
                1.53234530616,
                1.11049402203,
                -0.0,
                -4.39257224887,
                -7.53860684364,
                -9.85231262359,
                -11.6119662782,
                -13.0040743224,
            ]
=======
            [2.17508663882, 2.0118078783, 1.80735371734, 1.53234530616, 1.11049402203, -0.0,
             -4.39257224887, -7.53860684364, -9.85231262359, -11.6119662782, -13.0040743224]
>>>>>>> b3058256
        )
        actual = psiu_26(**input_zet)
        np.testing.assert_allclose(actual, expected, atol=1e-10, rtol=0)

    def test_psiu_40(self, input_zet):
        expected = np.array(
<<<<<<< HEAD
            [
                2.16931171714,
                2.0088210855,
                1.80959461827,
                1.54608872607,
                1.15293343263,
                -0.0,
                -4.69257224887,
                -8.13860684364,
                -10.7523126236,
                -12.8119662782,
                -14.5040743224,
            ]
=======
            [2.16931171714, 2.0088210855, 1.80959461827, 1.54608872607, 1.15293343263, -0.0,
             -4.69257224887, -8.13860684364, -10.7523126236, -12.8119662782, -14.5040743224]
>>>>>>> b3058256
        )
        actual = psiu_40(**input_zet)
        np.testing.assert_allclose(actual, expected, atol=1e-10, rtol=0)

    @pytest.fixture()
    def input_rhcalc(self):
        return dict(
            t=[0, 1, 2, 3, 4],
            p=[1006, 1008, 1010, 1012, 1014],
            q=[0.001, 0.002, 0.003, 0.004, 0.005],
        )

    def test_rhcalc(self, input_rhcalc):
        expected = np.array(
            [26.335489852, 49.0630103047, 68.5938644747, 85.2938428107, 99.4883206669]
        )
        actual = rhcalc(**input_rhcalc)
        np.testing.assert_allclose(actual, expected, atol=1e-10, rtol=0)

    @pytest.fixture()
    def input_qsea(self):
        return dict(
            t=[0, 1, 2, 3, 4],
            p=[1006, 1008, 1010, 1012, 1014],
        )

    def test_qsat(self, input_qsea):
        expected = np.array(
            [6.1376532232, 6.59809274866, 7.08885199804, 7.61163590591, 8.1682276771]
        )
        actual = qsat(**input_qsea)
        np.testing.assert_allclose(actual, expected, atol=1e-10, rtol=0)

    def test_qsea(self, input_qsea):
        expected = np.array(
            [3.72737831642, 3.99971180693, 4.28945019389, 4.59754176056, 4.92497736469]
        )
        actual = qsea(**input_qsea)
        np.testing.assert_allclose(actual, expected, atol=1e-10, rtol=0)

    @pytest.fixture()
    def input_qair(self):
        return dict(
            t=[0, 1, 2, 3, 4],
            p=[1006, 1008, 1010, 1012, 1014],
            rh=[65, 70, 75, 80, 85],
        )

    def test_qair(self, input_qair):
        expected = np.array(
            [2.47023726098, 2.85481658691, 3.28057712818, 3.7509893477, 4.26976278961]
        )
        actual = qair(**input_qair)
<<<<<<< HEAD
        np.testing.assert_allclose(actual, expected, atol=1e-10, rtol=0)


class Testcoare_35:
    @pytest.fixture
    def load_input(self):
        path = os.path.join(os.path.dirname(__file__), "data/c35_test_input.csv")
        data = list(csv.reader(open(path)))
        input_data = {i[0]: np.array(i[1:], dtype=float) for i in zip(*data)}
        input_data.update({"jcool": 1, "nits": 10})
        return input_data

    @pytest.fixture
    def load_expected(self):
        path = os.path.join(os.path.dirname(__file__), "data/c35_test_expected.csv")
        data = list(csv.reader(open(path)))
        expected = {i[0]: np.array(i[1:], dtype=float) for i in zip(*data)}
        return expected

    def test_tau(self, load_input, load_expected):
        expected = load_expected["tau"]
        actual = coare_35.tau(**load_input)
        np.testing.assert_allclose(actual, expected, atol=1e-10, rtol=0)

    def test_ustar(self, load_input, load_expected):
        expected = load_expected["ustar"]
        actual = coare_35.ustar(**load_input)
        np.testing.assert_allclose(actual, expected, atol=1e-10, rtol=0)

    def test_tstar(self, load_input, load_expected):
        expected = load_expected["tstar"]
        actual = coare_35.tstar(**load_input)
        np.testing.assert_allclose(actual, expected, atol=1e-10, rtol=0)

    def test_qstar(self, load_input, load_expected):
        expected = load_expected["qstar"]
        actual = coare_35.qstar(**load_input)
        np.testing.assert_allclose(actual, expected, atol=1e-10, rtol=0)

    def test_sensible(self, load_input, load_expected):
        expected = load_expected["sensible"]
        actual = coare_35.sensible(**load_input)
        np.testing.assert_allclose(actual, expected, atol=1e-10, rtol=0)

    def test_latent(self, load_input, load_expected):
        expected = load_expected["latent"]
        actual = coare_35.latent(**load_input)
        np.testing.assert_allclose(actual, expected, atol=1e-10, rtol=0)

    def test_buoyancy(self, load_input, load_expected):
        expected = load_expected["buoyancy"]
        actual = coare_35.buoyancy(**load_input)
        np.testing.assert_allclose(actual, expected, atol=1e-10, rtol=0)

    def test_webb(self, load_input, load_expected):
        expected = load_expected["webb"]
        actual = coare_35.webb(**load_input)
        np.testing.assert_allclose(actual, expected, atol=1e-10, rtol=0)

    def test_cd(self, load_input, load_expected):
        expected = load_expected["cd"]
        actual = coare_35.cd(**load_input)
=======
>>>>>>> b3058256
        np.testing.assert_allclose(actual, expected, atol=1e-10, rtol=0)<|MERGE_RESOLUTION|>--- conflicted
+++ resolved
@@ -192,7 +192,6 @@
 
     def test_psit_26(self, input_zet):
         expected = np.array(
-<<<<<<< HEAD
             [
                 3.12724961201,
                 2.94563937069,
@@ -206,17 +205,12 @@
                 -13.8543826804,
                 -16.469041132,
             ]
-=======
-            [3.12724961201, 2.94563937069, 2.7153981664, 2.39730604321, 1.86548667371, -0.0,
-             -4.43410797233, -8.02103778406, -11.0874415242, -13.8543826804, -16.469041132]
->>>>>>> b3058256
         )
         actual = psit_26(**input_zet)
         np.testing.assert_allclose(actual, expected, atol=1e-10, rtol=0)
 
     def test_psiu_26(self, input_zet):
         expected = np.array(
-<<<<<<< HEAD
             [
                 2.17508663882,
                 2.0118078783,
@@ -230,17 +224,12 @@
                 -11.6119662782,
                 -13.0040743224,
             ]
-=======
-            [2.17508663882, 2.0118078783, 1.80735371734, 1.53234530616, 1.11049402203, -0.0,
-             -4.39257224887, -7.53860684364, -9.85231262359, -11.6119662782, -13.0040743224]
->>>>>>> b3058256
         )
         actual = psiu_26(**input_zet)
         np.testing.assert_allclose(actual, expected, atol=1e-10, rtol=0)
 
     def test_psiu_40(self, input_zet):
         expected = np.array(
-<<<<<<< HEAD
             [
                 2.16931171714,
                 2.0088210855,
@@ -254,10 +243,6 @@
                 -12.8119662782,
                 -14.5040743224,
             ]
-=======
-            [2.16931171714, 2.0088210855, 1.80959461827, 1.54608872607, 1.15293343263, -0.0,
-             -4.69257224887, -8.13860684364, -10.7523126236, -12.8119662782, -14.5040743224]
->>>>>>> b3058256
         )
         actual = psiu_40(**input_zet)
         np.testing.assert_allclose(actual, expected, atol=1e-10, rtol=0)
@@ -311,7 +296,6 @@
             [2.47023726098, 2.85481658691, 3.28057712818, 3.7509893477, 4.26976278961]
         )
         actual = qair(**input_qair)
-<<<<<<< HEAD
         np.testing.assert_allclose(actual, expected, atol=1e-10, rtol=0)
 
 
@@ -374,6 +358,4 @@
     def test_cd(self, load_input, load_expected):
         expected = load_expected["cd"]
         actual = coare_35.cd(**load_input)
-=======
->>>>>>> b3058256
         np.testing.assert_allclose(actual, expected, atol=1e-10, rtol=0)